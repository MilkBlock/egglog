use hashbrown::hash_map::Entry as HEntry;
use indexmap::map::Entry;
use log::log_enabled;
use smallvec::SmallVec;

use crate::{
    function::index::Offset,
    typecheck::{Atom, AtomTerm, Query},
    *,
};
use std::{
    cell::UnsafeCell,
    fmt::{self, Debug},
    ops::Range,
};

#[derive(Clone)]
enum Instr<'a> {
    Intersect {
        value_idx: usize,
        variable_name: Symbol,
        info: VarInfo2,
        trie_accesses: Vec<(usize, TrieAccess<'a>)>,
    },
    ConstrainConstant {
        index: usize,
        val: Value,
        trie_access: TrieAccess<'a>,
    },
    Call {
        prim: Primitive,
        args: Vec<AtomTerm>,
        check: bool, // check or assign to output variable
    },
}

// FIXME @mwillsey awful name, bad bad bad
#[derive(Default, Debug, Clone)]
struct VarInfo2 {
    occurences: Vec<usize>,
    intersected_on: usize,
    size_guess: usize,
}

struct InputSizes<'a> {
    cur_stage: usize,
    // a map from from stage to vector of costs for each stage,
    // where 'cost' is the largest relation being intersected
    stage_sizes: &'a mut HashMap<usize, Vec<usize>>,
}

impl<'a> InputSizes<'a> {
    fn add_measurement(&mut self, max_size: usize) {
        self.stage_sizes
            .entry(self.cur_stage)
            .or_default()
            .push(max_size);
    }

    fn next(&mut self) -> InputSizes {
        InputSizes {
            cur_stage: self.cur_stage + 1,
            stage_sizes: self.stage_sizes,
        }
    }
}

type Result = std::result::Result<(), ()>;

struct Program<'a>(Vec<Instr<'a>>);

impl<'a> std::fmt::Display for Instr<'a> {
    fn fmt(&self, f: &mut std::fmt::Formatter<'_>) -> std::fmt::Result {
        match self {
            Instr::Intersect {
                value_idx,
                trie_accesses,
                variable_name,
                info,
            } => {
                write!(
                    f,
                    " Intersect @ {value_idx} sg={sg:6} {variable_name:15}",
                    sg = info.size_guess
                )?;
                for (trie_idx, a) in trie_accesses {
                    write!(f, "  {}: {}", trie_idx, a)?;
                }
                writeln!(f)?
            }
            Instr::ConstrainConstant {
                index,
                val,
                trie_access,
            } => {
                writeln!(f, " ConstrainConstant {index} {trie_access} = {val:?}")?;
            }
            Instr::Call { prim, args, check } => {
                writeln!(f, " Call {:?} {:?} {:?}", prim, args, check)?;
            }
        }
        Ok(())
    }
}

impl<'a> std::fmt::Display for Program<'a> {
    fn fmt(&self, f: &mut std::fmt::Formatter<'_>) -> std::fmt::Result {
        for (i, instr) in self.0.iter().enumerate() {
            write!(f, "{i:2}. {}", instr)?;
        }
        Ok(())
    }
}

struct Context<'b> {
    query: &'b CompiledQuery,
    join_var_ordering: Vec<Symbol>,
    tuple: Vec<Value>,
    matches: usize,
    egraph: &'b EGraph,
}

impl<'b> Context<'b> {
    fn new(
        egraph: &'b EGraph,
        cq: &'b CompiledQuery,
        timestamp_ranges: &[Range<u32>],
    ) -> Option<(Self, Program<'b>, Vec<Option<usize>>)> {
        let (program, join_var_ordering, intersections) =
            egraph.compile_program(cq, timestamp_ranges)?;

        let ctx = Context {
            query: cq,
            tuple: vec![Value::fake(); cq.vars.len()],
            join_var_ordering,
            matches: 0,
            egraph,
        };

        Some((ctx, program, intersections))
    }

    fn eval<F>(
        &mut self,
        tries: &mut [&LazyTrie],
        program: &[Instr],
        mut stage: InputSizes,
        f: &mut F,
    ) -> Result
    where
        F: FnMut(&[Value]) -> Result,
    {
        let (instr, program) = match program.split_first() {
            None => {
                self.matches += 1;
                return f(&self.tuple);
            }
            Some(pair) => pair,
        };

        match instr {
            Instr::ConstrainConstant {
                index,
                val,
                trie_access,
            } => {
                if let Some(next) = tries[*index].get(trie_access, *val) {
                    let old = tries[*index];
                    tries[*index] = next;
                    self.eval(tries, program, stage.next(), f)?;
                    tries[*index] = old;
                }
                Ok(())
            }
            Instr::Intersect {
                value_idx,
                trie_accesses,
                ..
            } => {
                if let Some(x) = trie_accesses
                    .iter()
                    .map(|(atom, _)| tries[*atom].len())
                    .max()
                {
                    stage.add_measurement(x);
                }

                match trie_accesses.as_slice() {
                    [(j, access)] => tries[*j].for_each(access, |value, trie| {
                        let old_trie = std::mem::replace(&mut tries[*j], trie);
                        self.tuple[*value_idx] = value;
                        self.eval(tries, program, stage.next(), f)?;
                        tries[*j] = old_trie;
                        Ok(())
                    }),
                    [a, b] => {
                        let (a, b) = if tries[a.0].len() <= tries[b.0].len() {
                            (a, b)
                        } else {
                            (b, a)
                        };
                        tries[a.0].for_each(&a.1, |value, ta| {
                            if let Some(tb) = tries[b.0].get(&b.1, value) {
                                let old_ta = std::mem::replace(&mut tries[a.0], ta);
                                let old_tb = std::mem::replace(&mut tries[b.0], tb);
                                self.tuple[*value_idx] = value;
                                self.eval(tries, program, stage.next(), f)?;
                                tries[a.0] = old_ta;
                                tries[b.0] = old_tb;
                            }
                            Ok(())
                        })
                    }
                    _ => {
                        let (j_min, access_min) = trie_accesses
                            .iter()
                            .min_by_key(|(j, _a)| tries[*j].len())
                            .unwrap();

                        let mut new_tries = tries.to_vec();

                        tries[*j_min].for_each(access_min, |value, min_trie| {
                            new_tries[*j_min] = min_trie;
                            for (j, access) in trie_accesses {
                                if j != j_min {
                                    if let Some(t) = tries[*j].get(access, value) {
                                        new_tries[*j] = t;
                                    } else {
                                        return Ok(());
                                    }
                                }
                            }

                            // at this point, new_tries is ready to go
                            self.tuple[*value_idx] = value;
                            self.eval(&mut new_tries, program, stage.next(), f)
                        })
                    }
                }
            }
            Instr::Call { prim, args, check } => {
                let (out, args) = args.split_last().unwrap();
                let mut values: Vec<Value> = vec![];
                for arg in args {
                    values.push(match arg {
                        AtomTerm::Var(v) => {
                            let i = self.query.vars.get_index_of(v).unwrap();
                            self.tuple[i]
                        }
                        AtomTerm::Value(val) => *val,
                        AtomTerm::Global(g) => self.egraph.global_bindings.get(g).unwrap().1,
                    })
                }

                if let Some(res) = prim.apply(&values, self.egraph) {
                    match out {
                        AtomTerm::Var(v) => {
                            let i = self.query.vars.get_index_of(v).unwrap();

                            if *check {
                                assert_ne!(self.tuple[i], Value::fake());
                                if self.tuple[i] != res {
                                    return Ok(());
                                }
                            }

                            self.tuple[i] = res;
                        }
                        AtomTerm::Value(val) => {
                            assert!(check);
                            if val != &res {
                                return Ok(());
                            }
                        }
                        AtomTerm::Global(g) => {
                            assert!(check);
                            let (sort, val, _ts) = self.egraph.global_bindings.get(g).unwrap();
                            assert!(sort.name() == res.tag);
                            if val.bits != res.bits {
                                return Ok(());
                            }
                        }
                    }
                    self.eval(tries, program, stage.next(), f)?;
                }

                Ok(())
            }
        }
    }
}

#[derive(Clone)]
enum Constraint {
    Eq(usize, usize),
    Const(usize, Value),
}

impl Constraint {
    fn check(&self, tuple: &[Value], out: &TupleOutput) -> bool {
        let get = |i: usize| {
            if i < tuple.len() {
                &tuple[i]
            } else {
                debug_assert_eq!(i, tuple.len());
                &out.value
            }
        };
        match self {
            Constraint::Eq(i, j) => get(*i) == get(*j),
            Constraint::Const(i, t) => get(*i) == t,
        }
    }
}

#[derive(Debug, Default, Clone)]
pub struct VarInfo {
    /// indexes into the `atoms` field of CompiledQuery
    occurences: Vec<usize>,
}

#[derive(Debug, Clone)]
pub struct CompiledQuery {
    query: Query,
    // Ordering is used for the tuple
    // The GJ variable ordering is stored in the context
    pub vars: IndexMap<Symbol, VarInfo>,
}

impl EGraph {
    pub(crate) fn compile_gj_query(
        &self,
        query: Query,
        types: &IndexMap<Symbol, ArcSort>,
    ) -> CompiledQuery {
        // NOTE: this vars order only used for ordering the tuple storing the resulting match
        // It is not the GJ variable order.
        let mut vars: IndexMap<Symbol, VarInfo> = Default::default();

        for var in types.keys() {
            vars.entry(*var).or_default();
        }

        for (i, atom) in query.atoms.iter().enumerate() {
            for v in atom.vars() {
                // only count grounded occurrences
                vars.entry(v).or_default().occurences.push(i)
            }
        }

        // make sure everyone has an entry in the vars table
        for prim in &query.filters {
            for v in prim.vars() {
                vars.entry(v).or_default();
            }
        }

        CompiledQuery { query, vars }
    }

    fn make_trie_access_for_column(
        &self,
        atom: &Atom<Symbol>,
        column: usize,
        timestamp_range: Range<u32>,
    ) -> TrieAccess {
        let function = &self.functions[&atom.head];

        let mut constraints = vec![];
        for (i, t) in atom.args.iter().enumerate() {
            match t {
                AtomTerm::Value(val) => constraints.push(Constraint::Const(i, *val)),
                AtomTerm::Global(g) => {
                    constraints.push(Constraint::Const(i, self.global_bindings.get(g).unwrap().1))
                }
                AtomTerm::Var(_v) => {
                    if let Some(j) = atom.args[..i].iter().position(|t2| t == t2) {
                        constraints.push(Constraint::Eq(j, i));
                    }
                }
            }
        }

        TrieAccess {
            function,
            timestamp_range,
            column,
            constraints,
        }
    }

    fn make_trie_access(
        &self,
        var: Symbol,
        atom: &Atom<Symbol>,
        timestamp_range: Range<u32>,
    ) -> TrieAccess {
        let column = atom
            .args
            .iter()
            .position(|arg| arg == &AtomTerm::Var(var))
            .unwrap();
        self.make_trie_access_for_column(atom, column, timestamp_range)
    }

    // Returns `None` when no program is needed,
    // for example when there is nothing in one of the tables.
    fn compile_program(
        &self,
        query: &CompiledQuery,
        timestamp_ranges: &[Range<u32>],
    ) -> Option<(
        Program,
        Vec<Symbol>,        /* variable ordering */
        Vec<Option<usize>>, /* the first column accessed per-atom */
    )> {
        let atoms = &query.query.atoms;
        let mut vars: IndexMap<Symbol, VarInfo2> = Default::default();
        let mut constants =
            IndexMap::<usize /* atom */, Vec<(usize /* column */, Value)>>::default();

        for (i, atom) in atoms.iter().enumerate() {
            for (col, arg) in atom.args.iter().enumerate() {
                match arg {
                    AtomTerm::Var(var) => vars.entry(*var).or_default().occurences.push(i),
                    AtomTerm::Value(val) => {
                        constants.entry(i).or_default().push((col, *val));
                    }
                    AtomTerm::Global(g) => {
                        let val = self.global_bindings.get(g).unwrap().1;
                        constants.entry(i).or_default().push((col, val));
                    }
                }
            }
        }

        for info in vars.values_mut() {
            info.occurences.sort_unstable();
            info.occurences.dedup();
        }

        let relation_sizes: Vec<usize> = atoms
            .iter()
            .zip(timestamp_ranges)
            .map(|(atom, range)| self.functions[&atom.head].get_size(range))
            .collect();

        if relation_sizes.iter().any(|&s| s == 0) {
            return None;
        }

        for (_v, info) in &mut vars {
            assert!(!info.occurences.is_empty());
            info.size_guess = info
                .occurences
                .iter()
                .map(|&i| relation_sizes[i])
                .min()
                .unwrap();
            // info.size_guess >>= info.occurences.len() - 1;
        }

        // here we are picking the variable ordering
        let mut ordered_vars = IndexMap::default();
        while !vars.is_empty() {
            let mut var_cost = vars
                .iter()
                .map(|(v, info)| {
                    let size = info.size_guess as isize;
                    let cost = (info.occurences.len(), info.intersected_on, -size);
                    (cost, v)
                })
                .collect::<Vec<_>>();
            var_cost.sort();
            var_cost.reverse();

            log::debug!("Variable costs: {:?}", ListDebug(&var_cost, "\n"));

            let var = *var_cost[0].1;
            let info = vars.remove(&var).unwrap();
            for &i in &info.occurences {
                for v in atoms[i].vars() {
                    if let Some(info) = vars.get_mut(&v) {
                        info.intersected_on += 1;
                    }
                }
            }

            ordered_vars.insert(var, info);
        }
        vars = ordered_vars;

        let mut initial_columns = vec![None; atoms.len()];
        let const_instrs = constants.iter().flat_map(|(atom, consts)| {
            let initial_col = &mut initial_columns[*atom];
            if initial_col.is_none() {
                *initial_col = Some(consts[0].0);
            }
            consts.iter().map(|(col, val)| {
                let range = timestamp_ranges[*atom].clone();
                let trie_access = self.make_trie_access_for_column(&atoms[*atom], *col, range);

                Instr::ConstrainConstant {
                    index: *atom,
                    val: *val,
                    trie_access,
                }
            })
        });
        let mut program: Vec<Instr> = const_instrs.collect();

        let var_instrs = vars.iter().map(|(&v, info)| {
            let value_idx = query.vars.get_index_of(&v).unwrap_or_else(|| {
                panic!("variable {} not found in query", v);
            });
            Instr::Intersect {
                value_idx,
                variable_name: v,
                info: info.clone(),
                trie_accesses: info
                    .occurences
                    .iter()
                    .map(|&atom_idx| {
                        let atom = &atoms[atom_idx];
                        let range = timestamp_ranges[atom_idx].clone();
                        let access = self.make_trie_access(v, atom, range);
                        let initial_col = &mut initial_columns[atom_idx];
                        if initial_col.is_none() {
                            *initial_col = Some(access.column);
                        }
                        (atom_idx, access)
                    })
                    .collect(),
            }
        });
        program.extend(var_instrs);

        // now we can try to add primitives
        let mut extra = query.query.filters.clone();
        while !extra.is_empty() {
            let next = extra.iter().position(|p| {
                assert!(!p.args.is_empty());
                p.args[..p.args.len() - 1].iter().all(|a| match a {
                    AtomTerm::Var(v) => vars.contains_key(v),
                    AtomTerm::Value(_) => true,
                    AtomTerm::Global(_) => true,
                })
            });

            if let Some(i) = next {
                let p = extra.remove(i);
                let check = match p.args.last().unwrap() {
                    AtomTerm::Var(v) => match vars.entry(*v) {
                        Entry::Occupied(_) => true,
                        Entry::Vacant(e) => {
                            e.insert(Default::default());
                            false
                        }
                    },
                    AtomTerm::Value(_) => true,
                    AtomTerm::Global(_) => true,
                };
                program.push(Instr::Call {
                    prim: p.head.clone(),
                    args: p.args.clone(),
                    check,
                });
            } else {
                panic!("cycle {:#?}", query)
            }
        }

        let resulting_program = Program(program);
        self.sanity_check_program(&resulting_program, query);

        Some((
            resulting_program,
            vars.into_keys().collect(),
            initial_columns,
        ))
    }

    fn sanity_check_program(&self, program: &Program, query: &CompiledQuery) {
        // sanity check the program
        let mut tuple_valid = vec![false; query.vars.len()];
        for instr in &program.0 {
            match instr {
                Instr::Intersect { value_idx, .. } => {
                    assert!(!tuple_valid[*value_idx]);
                    tuple_valid[*value_idx] = true;
                }
                Instr::ConstrainConstant { .. } => {}
                Instr::Call { check, args, .. } => {
                    let Some((last, args)) = args.split_last() else {
                        continue
                    };

                    for a in args {
                        if let AtomTerm::Var(v) = a {
                            let i = query.vars.get_index_of(v).unwrap();
                            assert!(tuple_valid[i]);
                        }
                    }

                    match last {
                        AtomTerm::Var(v) => {
                            let i = query.vars.get_index_of(v).unwrap();
                            assert_eq!(*check, tuple_valid[i], "{instr}");
                            if !*check {
                                tuple_valid[i] = true;
                            }
                        }
                        AtomTerm::Value(_) => {
                            assert!(*check);
                        }
                        AtomTerm::Global(_) => {
                            assert!(*check);
                        }
                    }
                }
            }
        }
    }

    fn gj_for_atom<F>(
        &self,
        // for debugging, the atom seminaive is focusing on
        atom_i: Option<usize>,
        timestamp_ranges: &[Range<u32>],
        cq: &CompiledQuery,
        mut f: F,
    ) where
        F: FnMut(&[Value]) -> Result,
    {
        // do the gj
        if let Some((mut ctx, program, cols)) = Context::new(self, cq, timestamp_ranges) {
            let start = Instant::now();
            let atom_info = if let Some(atom_i) = atom_i {
                let atom = &cq.query.atoms[atom_i];
                format!("New atom: {atom}")
            } else {
                "Seminaive disabled".to_string()
            };
            log::debug!(
                "Query:\n{q}\n{atom_info}\nTuple: {tuple}\nJoin order: {order}\nProgram\n{program}",
                q = cq.query,
                order = ListDisplay(&ctx.join_var_ordering, " "),
                tuple = ListDisplay(cq.vars.keys(), " "),
            );
            let mut tries = Vec::with_capacity(cq.query.atoms.len());
            for ((atom, ts), col) in cq
                .query
                .atoms
                .iter()
                .zip(timestamp_ranges.iter())
                .zip(cols.iter())
            {
                // tries.push(LazyTrie::default());
                if let Some(target) = col {
                    if let Some(col) = self.functions[&atom.head].column_index(*target, ts) {
                        tries.push(LazyTrie::from_column_index(col))
                    } else {
                        tries.push(LazyTrie::default());
                    }
                } else {
                    tries.push(LazyTrie::default());
                }
            }
            let mut trie_refs = tries.iter().collect::<Vec<_>>();
            let mut meausrements = HashMap::<usize, Vec<usize>>::default();
            let stages = InputSizes {
                stage_sizes: &mut meausrements,
                cur_stage: 0,
            };
            ctx.eval(&mut trie_refs, &program.0, stages, &mut f)
                .unwrap_or(());
            let mut sums = Vec::from_iter(
                meausrements
                    .iter()
                    .map(|(x, y)| (*x, y.iter().copied().sum::<usize>())),
            );
            sums.sort_by_key(|(i, _sum)| *i);
            if log_enabled!(log::Level::Debug) {
                for (i, sum) in sums {
                    log::debug!("stage {i} total cost {sum}");
                }
            }
            let duration = start.elapsed();
            log::debug!("Matched {} times (took {:?})", ctx.matches, duration,);
            let iteration = self
                .ruleset_iteration
                .get::<Symbol>(&"".into())
                .unwrap_or(&0);
            if duration.as_millis() > 1000 {
                log::warn!(
                    "Query took a long time at iter {iteration} : {:?}",
                    duration
                );
            }
        }
    }

    pub(crate) fn run_query<F>(&self, cq: &CompiledQuery, timestamp: u32, mut f: F)
    where
        F: FnMut(&[Value]) -> Result,
    {
        let has_atoms = !cq.query.atoms.is_empty();

        if has_atoms {
            // check if any globals updated
            let mut global_updated = false;
            for atom in &cq.query.atoms {
                for arg in &atom.args {
                    if let AtomTerm::Global(g) = arg {
                        if self.global_bindings.get(g).unwrap().2 > timestamp {
                            global_updated = true;
                        }
                    }
                }
            }

            let is_rebuilding = cq.query.ruleset.to_string().contains("rebuilding_");
            let do_seminaive = self.seminaive && !global_updated;
            // for the later atoms, we consider everything
            let mut timestamp_ranges = vec![0..u32::MAX; cq.query.atoms.len()];
            if do_seminaive {
                for (atom_i, _atom) in cq.query.atoms.iter().enumerate() {
                    timestamp_ranges[atom_i] = timestamp..u32::MAX;
                    self.gj_for_atom(Some(atom_i), &timestamp_ranges, cq, &mut f);
                    // now we can fix this atom to be "old stuff" only
                    // range is half-open; timestamp is excluded
                    timestamp_ranges[atom_i] = 0..timestamp;
                }
<<<<<<< HEAD

                // BIG HACK
                // For rebuilding, we have the invariant
                // that new atoms are up-to-date w.r.t.
                // old unionfind entries.
                // So do the join for new unionfind entries
                // and all the other atoms.
                // TODO why doesn't it work?
                let rebuilding_hack = false;
                if rebuilding_hack {
                    let atom_has_parent = format!("{:?}", atom).contains("Parent_");
                    if is_rebuilding && !atom_has_parent {
                        continue;
                    } else if is_rebuilding {
                        assert_eq!(cq.query.atoms.len(), 2);
                        timestamp_ranges = vec![0..u32::MAX; cq.query.atoms.len()];
                        timestamp_ranges[atom_i] = timestamp..u32::MAX;
                    }
                }

                // do the gj
                if let Some((mut ctx, program, cols)) = Context::new(self, cq, &timestamp_ranges) {
                    let start = Instant::now();
                    log::debug!(
                        "Query:\n{q}\nNew atom: {atom}\nTuple: {tuple}\nJoin order: {order}\nProgram\n{program}",
                        q = cq.query,
                        order = ListDisplay(&ctx.join_var_ordering, " "),
                        tuple = ListDisplay(cq.vars.keys(), " "),
                    );
                    let mut tries = Vec::with_capacity(cq.query.atoms.len());
                    for ((atom, ts), col) in cq
                        .query
                        .atoms
                        .iter()
                        .zip(timestamp_ranges.iter())
                        .zip(cols.iter())
                    {
                        // tries.push(LazyTrie::default());
                        if let Some(target) = col {
                            if let Some(col) = self.functions[&atom.head].column_index(*target, ts)
                            {
                                tries.push(LazyTrie::from_column_index(col))
                            } else {
                                tries.push(LazyTrie::default());
                            }
                        } else {
                            tries.push(LazyTrie::default());
                        }
                    }
                    let mut trie_refs = tries.iter().collect::<Vec<_>>();
                    let mut measurements = HashMap::<usize, Vec<usize>>::default();
                    let stages = InputSizes {
                        stage_sizes: &mut measurements,
                        cur_stage: 0,
                    };
                    ctx.eval(&mut trie_refs, &program.0, stages, &mut f)
                        .unwrap_or(());
                    let mut sums = Vec::from_iter(
                        measurements
                            .iter()
                            .map(|(x, y)| (*x, y.iter().copied().sum::<usize>())),
                    );
                    sums.sort_by_key(|(i, _sum)| *i);
                    if log_enabled!(log::Level::Debug) {
                        for (i, sum) in sums {
                            log::debug!("stage {i} total cost {sum}");
                        }
                    }
                    let duration = start.elapsed();
                    log::debug!("Matched {} times (took {:?})", ctx.matches, duration,);
                    let iteration = self
                        .ruleset_iteration
                        .get::<Symbol>(&"".into())
                        .unwrap_or(&0);
                    if duration.as_millis() > 30 {
                        log::warn!(
                            "Query took a long time at iter {iteration} : {:?}",
                            duration
                        );
                    }
                }

                if !do_seminaive {
                    break;
                }

                // now we can fix this atom to be "old stuff" only
                // range is half-open; timestamp is excluded
                timestamp_ranges[atom_i] = 0..timestamp;
=======
            } else {
                self.gj_for_atom(None, &timestamp_ranges, cq, &mut f);
>>>>>>> f283176e
            }
        } else if let Some((mut ctx, program, _)) = Context::new(self, cq, &[]) {
            let mut meausrements = HashMap::<usize, Vec<usize>>::default();
            let stages = InputSizes {
                stage_sizes: &mut meausrements,
                cur_stage: 0,
            };
            let tries = LazyTrie::make_initial_vec(cq.query.atoms.len());
            let mut trie_refs = tries.iter().collect::<Vec<_>>();
            ctx.eval(&mut trie_refs, &program.0, stages, &mut f)
                .unwrap_or(());
        }
    }
}

struct LazyTrie(UnsafeCell<LazyTrieInner>);

impl Debug for LazyTrie {
    fn fmt(&self, f: &mut fmt::Formatter<'_>) -> fmt::Result {
        Debug::fmt(unsafe { &*self.0.get() }, f)
    }
}

type SparseMap = HashMap<Value, LazyTrie>;
type RowIdx = u32;

#[derive(Debug)]
enum LazyTrieInner {
    Borrowed {
        index: Rc<ColumnIndex>,
        map: SparseMap,
    },
    Delayed(SmallVec<[RowIdx; 4]>),
    Sparse(SparseMap),
}

impl Default for LazyTrie {
    fn default() -> Self {
        LazyTrie(UnsafeCell::new(LazyTrieInner::Delayed(Default::default())))
    }
}

impl LazyTrie {
    fn make_initial_vec(n: usize) -> Vec<Self> {
        (0..n).map(|_| LazyTrie::default()).collect()
    }

    fn len(&self) -> usize {
        match unsafe { &*self.0.get() } {
            LazyTrieInner::Delayed(v) => v.len(),
            LazyTrieInner::Sparse(m) => m.len(),
            LazyTrieInner::Borrowed { index, .. } => index.len(),
        }
    }
    fn from_column_index(index: Rc<ColumnIndex>) -> LazyTrie {
        LazyTrie(UnsafeCell::new(LazyTrieInner::Borrowed {
            index,
            map: Default::default(),
        }))
    }
    fn from_indexes(ixs: impl Iterator<Item = usize>) -> Option<LazyTrie> {
        let data = SmallVec::from_iter(ixs.map(|x| x as RowIdx));
        if data.is_empty() {
            return None;
        }

        Some(LazyTrie(UnsafeCell::new(LazyTrieInner::Delayed(data))))
    }

    unsafe fn force_mut(&self, access: &TrieAccess) -> *mut LazyTrieInner {
        let this = &mut *self.0.get();
        if let LazyTrieInner::Delayed(idxs) = this {
            *this = access.make_trie_inner(idxs);
        }
        self.0.get()
    }

    fn force_borrowed(&self, access: &TrieAccess) -> &LazyTrieInner {
        let this = unsafe { &mut *self.0.get() };
        match this {
            LazyTrieInner::Borrowed { index, .. } => {
                let mut map = SparseMap::with_capacity_and_hasher(index.len(), Default::default());
                map.extend(index.iter().filter_map(|(v, ixs)| {
                    LazyTrie::from_indexes(access.filter_live(ixs)).map(|trie| (v, trie))
                }));
                *this = LazyTrieInner::Sparse(map);
            }
            LazyTrieInner::Delayed(idxs) => {
                *this = access.make_trie_inner(idxs);
            }
            LazyTrieInner::Sparse(_) => {}
        }
        unsafe { &*self.0.get() }
    }

    fn for_each<'a>(
        &'a self,
        access: &TrieAccess,
        mut f: impl FnMut(Value, &'a LazyTrie) -> Result,
    ) -> Result {
        // There is probably something cleaner to do here compared with the
        // `force_borrowed` construct.
        match self.force_borrowed(access) {
            LazyTrieInner::Sparse(m) => {
                for (k, v) in m {
                    f(*k, v)?;
                }
                Ok(())
            }
            LazyTrieInner::Borrowed { .. } | LazyTrieInner::Delayed(_) => unreachable!(),
        }
    }

    fn get(&self, access: &TrieAccess, value: Value) -> Option<&LazyTrie> {
        match unsafe { &mut *self.force_mut(access) } {
            LazyTrieInner::Sparse(m) => m.get(&value),
            LazyTrieInner::Borrowed { index, map } => {
                let ixs = index.get(&value)?;
                match map.entry(value) {
                    HEntry::Occupied(o) => Some(o.into_mut()),
                    HEntry::Vacant(v) => {
                        Some(v.insert(LazyTrie::from_indexes(access.filter_live(ixs))?))
                    }
                }
            }
            LazyTrieInner::Delayed(_) => unreachable!(),
        }
    }
}

#[derive(Clone)]
struct TrieAccess<'a> {
    function: &'a Function,
    timestamp_range: Range<u32>,
    column: usize,
    constraints: Vec<Constraint>,
}

impl<'a> std::fmt::Display for TrieAccess<'a> {
    fn fmt(&self, f: &mut std::fmt::Formatter<'_>) -> std::fmt::Result {
        write!(f, "{}.{}", self.function.decl.name, self.column)
    }
}

impl<'a> TrieAccess<'a> {
    fn filter_live<'b: 'a>(&'b self, ixs: &'b [Offset]) -> impl Iterator<Item = usize> + 'a {
        ixs.iter().copied().filter_map(|ix| {
            let ix = ix as usize;
            let (inp, out) = self.function.nodes.get_index(ix)?;
            if self.timestamp_range.contains(&out.timestamp)
                && self.constraints.iter().all(|c| c.check(inp, out))
            {
                Some(ix)
            } else {
                None
            }
        })
    }

    #[cold]
    fn make_trie_inner(&self, idxs: &[RowIdx]) -> LazyTrieInner {
        let arity = self.function.schema.input.len();
        let mut map = SparseMap::default();
        let mut insert = |i: usize, tup: &[Value], out: &TupleOutput, val: Value| {
            use hashbrown::hash_map::Entry;
            if self.timestamp_range.contains(&out.timestamp)
                && self.constraints.iter().all(|c| c.check(tup, out))
            {
                match map.entry(val) {
                    Entry::Occupied(mut e) => {
                        if let LazyTrieInner::Delayed(ref mut v) = e.get_mut().0.get_mut() {
                            v.push(i as RowIdx)
                        } else {
                            unreachable!()
                        }
                    }
                    Entry::Vacant(e) => {
                        e.insert(LazyTrie(UnsafeCell::new(LazyTrieInner::Delayed(
                            smallvec::smallvec![i as RowIdx,],
                        ))));
                    }
                }
            }
        };

        if idxs.is_empty() {
            if self.column < arity {
                for (i, tup, out) in self.function.iter_timestamp_range(&self.timestamp_range) {
                    insert(i, tup, out, tup[self.column])
                }
            } else {
                assert_eq!(self.column, arity);
                for (i, tup, out) in self.function.iter_timestamp_range(&self.timestamp_range) {
                    insert(i, tup, out, out.value);
                }
            };
        } else if self.column < arity {
            for idx in idxs {
                let i = *idx as usize;
                if let Some((tup, out)) = self.function.nodes.get_index(i) {
                    insert(i, tup, out, tup[self.column])
                }
            }
        } else {
            assert_eq!(self.column, arity);
            for idx in idxs {
                let i = *idx as usize;
                if let Some((tup, out)) = self.function.nodes.get_index(i) {
                    insert(i, tup, out, out.value)
                }
            }
        }

        // // Density test
        // if !map.is_empty() {
        //     let min = map.keys().map(|v| v.bits).min().unwrap();
        //     let max = map.keys().map(|v| v.bits).max().unwrap();
        //     let len = map.len();
        //     if max - min <= len as u64 * 2 {
        //         println!("Trie is dense with len {len}!");
        //     } else {
        //         println!("Trie is not dense with len {len}!");
        //     }
        // }

        LazyTrieInner::Sparse(map)
    }
}<|MERGE_RESOLUTION|>--- conflicted
+++ resolved
@@ -724,107 +724,35 @@
             // for the later atoms, we consider everything
             let mut timestamp_ranges = vec![0..u32::MAX; cq.query.atoms.len()];
             if do_seminaive {
-                for (atom_i, _atom) in cq.query.atoms.iter().enumerate() {
+                for (atom_i, atom) in cq.query.atoms.iter().enumerate() {
                     timestamp_ranges[atom_i] = timestamp..u32::MAX;
+
+                    // BIG HACK
+                    // For rebuilding, we have the invariant
+                    // that new atoms are up-to-date w.r.t.
+                    // old unionfind entries.
+                    // So do the join for new unionfind entries
+                    // and all the other atoms.
+                    // TODO why doesn't it work?
+                    let rebuilding_hack = false;
+                    if rebuilding_hack {
+                        let atom_has_parent = format!("{:?}", atom).contains("Parent_");
+                        if is_rebuilding && !atom_has_parent {
+                            continue;
+                        } else if is_rebuilding {
+                            assert_eq!(cq.query.atoms.len(), 2);
+                            timestamp_ranges = vec![0..u32::MAX; cq.query.atoms.len()];
+                            timestamp_ranges[atom_i] = timestamp..u32::MAX;
+                        }
+                    }
+
                     self.gj_for_atom(Some(atom_i), &timestamp_ranges, cq, &mut f);
                     // now we can fix this atom to be "old stuff" only
                     // range is half-open; timestamp is excluded
                     timestamp_ranges[atom_i] = 0..timestamp;
                 }
-<<<<<<< HEAD
-
-                // BIG HACK
-                // For rebuilding, we have the invariant
-                // that new atoms are up-to-date w.r.t.
-                // old unionfind entries.
-                // So do the join for new unionfind entries
-                // and all the other atoms.
-                // TODO why doesn't it work?
-                let rebuilding_hack = false;
-                if rebuilding_hack {
-                    let atom_has_parent = format!("{:?}", atom).contains("Parent_");
-                    if is_rebuilding && !atom_has_parent {
-                        continue;
-                    } else if is_rebuilding {
-                        assert_eq!(cq.query.atoms.len(), 2);
-                        timestamp_ranges = vec![0..u32::MAX; cq.query.atoms.len()];
-                        timestamp_ranges[atom_i] = timestamp..u32::MAX;
-                    }
-                }
-
-                // do the gj
-                if let Some((mut ctx, program, cols)) = Context::new(self, cq, &timestamp_ranges) {
-                    let start = Instant::now();
-                    log::debug!(
-                        "Query:\n{q}\nNew atom: {atom}\nTuple: {tuple}\nJoin order: {order}\nProgram\n{program}",
-                        q = cq.query,
-                        order = ListDisplay(&ctx.join_var_ordering, " "),
-                        tuple = ListDisplay(cq.vars.keys(), " "),
-                    );
-                    let mut tries = Vec::with_capacity(cq.query.atoms.len());
-                    for ((atom, ts), col) in cq
-                        .query
-                        .atoms
-                        .iter()
-                        .zip(timestamp_ranges.iter())
-                        .zip(cols.iter())
-                    {
-                        // tries.push(LazyTrie::default());
-                        if let Some(target) = col {
-                            if let Some(col) = self.functions[&atom.head].column_index(*target, ts)
-                            {
-                                tries.push(LazyTrie::from_column_index(col))
-                            } else {
-                                tries.push(LazyTrie::default());
-                            }
-                        } else {
-                            tries.push(LazyTrie::default());
-                        }
-                    }
-                    let mut trie_refs = tries.iter().collect::<Vec<_>>();
-                    let mut measurements = HashMap::<usize, Vec<usize>>::default();
-                    let stages = InputSizes {
-                        stage_sizes: &mut measurements,
-                        cur_stage: 0,
-                    };
-                    ctx.eval(&mut trie_refs, &program.0, stages, &mut f)
-                        .unwrap_or(());
-                    let mut sums = Vec::from_iter(
-                        measurements
-                            .iter()
-                            .map(|(x, y)| (*x, y.iter().copied().sum::<usize>())),
-                    );
-                    sums.sort_by_key(|(i, _sum)| *i);
-                    if log_enabled!(log::Level::Debug) {
-                        for (i, sum) in sums {
-                            log::debug!("stage {i} total cost {sum}");
-                        }
-                    }
-                    let duration = start.elapsed();
-                    log::debug!("Matched {} times (took {:?})", ctx.matches, duration,);
-                    let iteration = self
-                        .ruleset_iteration
-                        .get::<Symbol>(&"".into())
-                        .unwrap_or(&0);
-                    if duration.as_millis() > 30 {
-                        log::warn!(
-                            "Query took a long time at iter {iteration} : {:?}",
-                            duration
-                        );
-                    }
-                }
-
-                if !do_seminaive {
-                    break;
-                }
-
-                // now we can fix this atom to be "old stuff" only
-                // range is half-open; timestamp is excluded
-                timestamp_ranges[atom_i] = 0..timestamp;
-=======
             } else {
                 self.gj_for_atom(None, &timestamp_ranges, cq, &mut f);
->>>>>>> f283176e
             }
         } else if let Some((mut ctx, program, _)) = Context::new(self, cq, &[]) {
             let mut meausrements = HashMap::<usize, Vec<usize>>::default();
